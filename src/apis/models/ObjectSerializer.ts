export * from './ACHDetails';
export * from './Address';
export * from './Address1';
export * from './Address2';
export * from './Amount';
export * from './Assignment';
export * from './Business';
export * from './BusinessUsersListResponse';
export * from './CardDetails';
export * from './Comment';
export * from './CompanyFinancialDetails';
export * from './CompanyGeneralDetails';
export * from './CompanyRegistrationDetails';
export * from './ConsumerName';
export * from './ConsumerUsersListResponse';
export * from './ContactDetails';
export * from './ContactDetails1';
export * from './DeviceData';
export * from './ExecutedRulesResult';
export * from './FailedRulesResult';
export * from './FileInfo';
export * from './IBANDetails';
export * from './ImportRequest';
export * from './ImportResponse';
export * from './LegalDocument';
export * from './LegalDocument1';
export * from './LegalEntity';
export * from './ListImportRequest';
export * from './Person';
export * from './PresignedUrlResponse';
<<<<<<< HEAD
=======
export * from './Rule';
export * from './RuleAction';
export * from './RuleAction1';
>>>>>>> 49439341
export * from './RuleFailureException';
export * from './RuleInstance';
export * from './Tag';
export * from './Transaction';
export * from './TransactionAmountDetails';
export * from './TransactionCaseManagement';
export * from './TransactionCaseManagementAllOf';
export * from './TransactionLimits';
export * from './TransactionStatusChange';
export * from './TransactionUpdateRequest';
export * from './TransactionWithRulesResult';
export * from './TransactionWithRulesResultAllOf';
export * from './TransactionsListResponse';
export * from './UPIDetails';
export * from './User';
export * from './UserDetails';
export * from './UserDetails1';

import { ACHDetails } from './ACHDetails';
import { Address } from './Address';
import { Address1 } from './Address1';
import { Address2 } from './Address2';
import { Amount } from './Amount';
import { Assignment } from './Assignment';
import { Business } from './Business';
import { BusinessUsersListResponse } from './BusinessUsersListResponse';
import { CardDetails } from './CardDetails';
import { Comment } from './Comment';
import { CompanyFinancialDetails } from './CompanyFinancialDetails';
import { CompanyGeneralDetails } from './CompanyGeneralDetails';
import { CompanyRegistrationDetails } from './CompanyRegistrationDetails';
import { ConsumerName } from './ConsumerName';
import { ConsumerUsersListResponse } from './ConsumerUsersListResponse';
import { ContactDetails } from './ContactDetails';
import { ContactDetails1 } from './ContactDetails1';
import { DeviceData } from './DeviceData';
import { ExecutedRulesResult } from './ExecutedRulesResult';
import { FailedRulesResult } from './FailedRulesResult';
import { FileInfo } from './FileInfo';
import { IBANDetails } from './IBANDetails';
import { ImportRequest, ImportRequestTypeEnum, ImportRequestFormatEnum } from './ImportRequest';
import { ImportResponse } from './ImportResponse';
import { LegalDocument } from './LegalDocument';
import { LegalDocument1 } from './LegalDocument1';
import { LegalEntity } from './LegalEntity';
import { ListImportRequest } from './ListImportRequest';
import { Person } from './Person';
import { PresignedUrlResponse } from './PresignedUrlResponse';
<<<<<<< HEAD
=======
import { Rule } from './Rule';
import { RuleAction } from './RuleAction';
import { RuleAction1 } from './RuleAction1';
>>>>>>> 49439341
import { RuleFailureException } from './RuleFailureException';
import { RuleInstance, RuleInstanceStatusEnum } from './RuleInstance';
import { Tag } from './Tag';
import { Transaction } from './Transaction';
import { TransactionAmountDetails } from './TransactionAmountDetails';
import { TransactionCaseManagement } from './TransactionCaseManagement';
import { TransactionCaseManagementAllOf } from './TransactionCaseManagementAllOf';
import { TransactionLimits } from './TransactionLimits';
import { TransactionStatusChange } from './TransactionStatusChange';
import { TransactionUpdateRequest } from './TransactionUpdateRequest';
import { TransactionWithRulesResult } from './TransactionWithRulesResult';
import { TransactionWithRulesResultAllOf } from './TransactionWithRulesResultAllOf';
import { TransactionsListResponse } from './TransactionsListResponse';
import { UPIDetails } from './UPIDetails';
import { User } from './User';
import { UserDetails } from './UserDetails';
import { UserDetails1 } from './UserDetails1';

/* tslint:disable:no-unused-variable */
let primitives = ['string', 'boolean', 'double', 'integer', 'long', 'float', 'number', 'any'];

const supportedMediaTypes: { [mediaType: string]: number } = {
  'application/json': Infinity,
  'application/octet-stream': 0,
  'application/x-www-form-urlencoded': 0,
};

let enumsMap: Set<string> = new Set<string>([
  'ImportRequestTypeEnum',
  'ImportRequestFormatEnum',
<<<<<<< HEAD
=======
  'RuleAction',
  'RuleAction1',
>>>>>>> 49439341
  'RuleInstanceStatusEnum',
]);

let typeMap: { [index: string]: any } = {
  ACHDetails: ACHDetails,
  Address: Address,
  Address1: Address1,
  Address2: Address2,
  Amount: Amount,
  Assignment: Assignment,
  Business: Business,
  BusinessUsersListResponse: BusinessUsersListResponse,
  CardDetails: CardDetails,
  Comment: Comment,
  CompanyFinancialDetails: CompanyFinancialDetails,
  CompanyGeneralDetails: CompanyGeneralDetails,
  CompanyRegistrationDetails: CompanyRegistrationDetails,
  ConsumerName: ConsumerName,
  ConsumerUsersListResponse: ConsumerUsersListResponse,
  ContactDetails: ContactDetails,
  ContactDetails1: ContactDetails1,
  DeviceData: DeviceData,
  ExecutedRulesResult: ExecutedRulesResult,
  FailedRulesResult: FailedRulesResult,
  FileInfo: FileInfo,
  IBANDetails: IBANDetails,
  ImportRequest: ImportRequest,
  ImportResponse: ImportResponse,
  LegalDocument: LegalDocument,
  LegalDocument1: LegalDocument1,
  LegalEntity: LegalEntity,
  ListImportRequest: ListImportRequest,
  Person: Person,
  PresignedUrlResponse: PresignedUrlResponse,
  RuleFailureException: RuleFailureException,
  RuleInstance: RuleInstance,
  Tag: Tag,
  Transaction: Transaction,
  TransactionAmountDetails: TransactionAmountDetails,
  TransactionCaseManagement: TransactionCaseManagement,
  TransactionCaseManagementAllOf: TransactionCaseManagementAllOf,
  TransactionLimits: TransactionLimits,
  TransactionStatusChange: TransactionStatusChange,
  TransactionUpdateRequest: TransactionUpdateRequest,
  TransactionWithRulesResult: TransactionWithRulesResult,
  TransactionWithRulesResultAllOf: TransactionWithRulesResultAllOf,
  TransactionsListResponse: TransactionsListResponse,
  UPIDetails: UPIDetails,
  User: User,
  UserDetails: UserDetails,
  UserDetails1: UserDetails1,
};

export class ObjectSerializer {
  public static findCorrectType(data: any, expectedType: string) {
    if (data == undefined) {
      return expectedType;
    } else if (primitives.indexOf(expectedType.toLowerCase()) !== -1) {
      return expectedType;
    } else if (expectedType === 'Date') {
      return expectedType;
    } else {
      if (enumsMap.has(expectedType)) {
        return expectedType;
      }

      if (!typeMap[expectedType]) {
        return expectedType; // w/e we don't know the type
      }

      // Check the discriminator
      let discriminatorProperty = typeMap[expectedType].discriminator;
      if (discriminatorProperty == null) {
        return expectedType; // the type does not have a discriminator. use it.
      } else {
        if (data[discriminatorProperty]) {
          var discriminatorType = data[discriminatorProperty];
          if (typeMap[discriminatorType]) {
            return discriminatorType; // use the type given in the discriminator
          } else {
            return expectedType; // discriminator did not map to a type
          }
        } else {
          return expectedType; // discriminator was not present (or an empty string)
        }
      }
    }
  }

  public static serialize(data: any, type: string, format: string) {
    if (data == undefined) {
      return data;
    } else if (primitives.indexOf(type.toLowerCase()) !== -1) {
      return data;
    } else if (type.lastIndexOf('Array<', 0) === 0) {
      // string.startsWith pre es6
      let subType: string = type.replace('Array<', ''); // Array<Type> => Type>
      subType = subType.substring(0, subType.length - 1); // Type> => Type
      let transformedData: any[] = [];
      for (let index in data) {
        let date = data[index];
        transformedData.push(ObjectSerializer.serialize(date, subType, format));
      }
      return transformedData;
    } else if (type === 'Date') {
      if (format == 'date') {
        let month = data.getMonth() + 1;
        month = month < 10 ? '0' + month.toString() : month.toString();
        let day = data.getDate();
        day = day < 10 ? '0' + day.toString() : day.toString();

        return data.getFullYear() + '-' + month + '-' + day;
      } else {
        return data.toISOString();
      }
    } else {
      if (enumsMap.has(type)) {
        return data;
      }
      if (!typeMap[type]) {
        // in case we dont know the type
        return data;
      }

      // Get the actual type of this object
      type = this.findCorrectType(data, type);

      // get the map for the correct type.
      let attributeTypes = typeMap[type].getAttributeTypeMap();
      let instance: { [index: string]: any } = {};
      for (let index in attributeTypes) {
        let attributeType = attributeTypes[index];
        instance[attributeType.baseName] = ObjectSerializer.serialize(
          data[attributeType.name],
          attributeType.type,
          attributeType.format,
        );
      }
      return instance;
    }
  }

  public static deserialize(data: any, type: string, format: string) {
    // polymorphism may change the actual type.
    type = ObjectSerializer.findCorrectType(data, type);
    if (data == undefined) {
      return data;
    } else if (primitives.indexOf(type.toLowerCase()) !== -1) {
      return data;
    } else if (type.lastIndexOf('Array<', 0) === 0) {
      // string.startsWith pre es6
      let subType: string = type.replace('Array<', ''); // Array<Type> => Type>
      subType = subType.substring(0, subType.length - 1); // Type> => Type
      let transformedData: any[] = [];
      for (let index in data) {
        let date = data[index];
        transformedData.push(ObjectSerializer.deserialize(date, subType, format));
      }
      return transformedData;
    } else if (type === 'Date') {
      return new Date(data);
    } else {
      if (enumsMap.has(type)) {
        // is Enum
        return data;
      }

      if (!typeMap[type]) {
        // dont know the type
        return data;
      }
      let instance = new typeMap[type]();
      let attributeTypes = typeMap[type].getAttributeTypeMap();
      for (let index in attributeTypes) {
        let attributeType = attributeTypes[index];
        instance[attributeType.name] = ObjectSerializer.deserialize(
          data[attributeType.baseName],
          attributeType.type,
          attributeType.format,
        );
      }
      return instance;
    }
  }

  /**
   * Normalize media type
   *
   * We currently do not handle any media types attributes, i.e. anything
   * after a semicolon. All content is assumed to be UTF-8 compatible.
   */
  public static normalizeMediaType(mediaType: string | undefined): string | undefined {
    if (mediaType === undefined) {
      return undefined;
    }
    return mediaType.split(';')[0].trim().toLowerCase();
  }

  /**
   * From a list of possible media types, choose the one we can handle best.
   *
   * The order of the given media types does not have any impact on the choice
   * made.
   */
  public static getPreferredMediaType(mediaTypes: Array<string>): string {
    /** According to OAS 3 we should default to json */
    if (!mediaTypes) {
      return 'application/json';
    }

    const normalMediaTypes = mediaTypes.map(this.normalizeMediaType);
    let selectedMediaType: string | undefined = undefined;
    let selectedRank: number = -Infinity;
    for (const mediaType of normalMediaTypes) {
      if (supportedMediaTypes[mediaType!] > selectedRank) {
        selectedMediaType = mediaType;
        selectedRank = supportedMediaTypes[mediaType!];
      }
    }

    if (selectedMediaType === undefined) {
      throw new Error('None of the given media types are supported: ' + mediaTypes.join(', '));
    }

    return selectedMediaType!;
  }

  /**
   * Convert data to a string according the given media type
   */
  public static stringify(data: any, mediaType: string): string {
    if (mediaType === 'application/json') {
      return JSON.stringify(data);
    }

    throw new Error(
      'The mediaType ' + mediaType + ' is not supported by ObjectSerializer.stringify.',
    );
  }

  /**
   * Parse data from a string according to the given media type
   */
  public static parse(rawData: string, mediaType: string | undefined) {
    if (mediaType === undefined) {
      throw new Error('Cannot parse content. No Content-Type defined.');
    }

    if (mediaType === 'application/json') {
      return JSON.parse(rawData);
    }

    throw new Error('The mediaType ' + mediaType + ' is not supported by ObjectSerializer.parse.');
  }
}<|MERGE_RESOLUTION|>--- conflicted
+++ resolved
@@ -28,12 +28,9 @@
 export * from './ListImportRequest';
 export * from './Person';
 export * from './PresignedUrlResponse';
-<<<<<<< HEAD
-=======
 export * from './Rule';
 export * from './RuleAction';
 export * from './RuleAction1';
->>>>>>> 49439341
 export * from './RuleFailureException';
 export * from './RuleInstance';
 export * from './Tag';
@@ -82,12 +79,9 @@
 import { ListImportRequest } from './ListImportRequest';
 import { Person } from './Person';
 import { PresignedUrlResponse } from './PresignedUrlResponse';
-<<<<<<< HEAD
-=======
 import { Rule } from './Rule';
 import { RuleAction } from './RuleAction';
 import { RuleAction1 } from './RuleAction1';
->>>>>>> 49439341
 import { RuleFailureException } from './RuleFailureException';
 import { RuleInstance, RuleInstanceStatusEnum } from './RuleInstance';
 import { Tag } from './Tag';
@@ -118,11 +112,8 @@
 let enumsMap: Set<string> = new Set<string>([
   'ImportRequestTypeEnum',
   'ImportRequestFormatEnum',
-<<<<<<< HEAD
-=======
   'RuleAction',
   'RuleAction1',
->>>>>>> 49439341
   'RuleInstanceStatusEnum',
 ]);
 
