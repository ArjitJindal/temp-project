--- conflicted
+++ resolved
@@ -33,12 +33,9 @@
 import { ListImportRequest } from '../models/ListImportRequest';
 import { Person } from '../models/Person';
 import { PresignedUrlResponse } from '../models/PresignedUrlResponse';
-<<<<<<< HEAD
-=======
 import { Rule } from '../models/Rule';
 import { RuleAction } from '../models/RuleAction';
 import { RuleAction1 } from '../models/RuleAction1';
->>>>>>> 49439341
 import { RuleFailureException } from '../models/RuleFailureException';
 import { RuleInstance } from '../models/RuleInstance';
 import { Tag } from '../models/Tag';
