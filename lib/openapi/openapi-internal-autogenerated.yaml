--- conflicted
+++ resolved
@@ -734,68 +734,6 @@
         data:
           type: array
           items:
-<<<<<<< HEAD
-            $ref: >-
-              https://stoplight.io/api/v1/projects/flagright/flagright-api/nodes/reference/Flagright-API.yaml/components/schemas/TransactionWithRulesResult?deref=optimizedBundle
-      required:
-        - total
-        - data
-    ConsumerUsersListResponse:
-      title: ConsumerUsersListResponse
-      type: object
-      properties:
-        total:
-          type: number
-        data:
-          type: array
-          items:
-            $ref: >-
-              https://stoplight.io/api/v1/projects/flagright/flagright-api/nodes/reference/Flagright-API.yaml/components/schemas/User
-      required:
-        - total
-        - data
-    BusinessUsersListResponse:
-      title: BusinessUsersListResponse
-      type: object
-      properties:
-        total:
-          type: number
-        data:
-          type: array
-          items:
-            $ref: >-
-              https://stoplight.io/api/v1/projects/flagright/flagright-api/nodes/reference/Flagright-API.yaml/components/schemas/Business
-      required:
-        - total
-        - data
-    DashboardStatsTransactionsCount:
-      type: array
-      description: ''
-      minItems: 1
-      uniqueItems: true
-      x-examples:
-        example-1:
-          - date: '2020-01-04'
-            totalTransactions: 2344
-            flaggedTransactions: 121
-            stoppedTransactions: 33
-      items:
-        type: object
-        properties:
-          date:
-            type: string
-            minLength: 1
-          totalTransactions:
-            type: number
-          flaggedTransactions:
-            type: number
-          stoppedTransactions:
-            type: number
-        required:
-          - date
-          - totalTransactions
-      title: DashboardStatsTransactionsCount
-=======
             $ref: '#/components/schemas/TransactionWithRulesResult'
       required:
         - total
@@ -2246,7 +2184,6 @@
           $ref: '#/components/schemas/Amount'
         maximumYearlyTransactionLimit:
           $ref: '#/components/schemas/Amount'
->>>>>>> f72b638c
   securitySchemes:
     Authorization:
       type: http
