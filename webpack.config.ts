--- conflicted
+++ resolved
@@ -3,21 +3,6 @@
 import { Configuration } from 'webpack'
 
 const config: Configuration = {
-<<<<<<< HEAD
-  entry: {
-    'api-key-generator': './src/lambdas/api-key-generator/app.ts',
-    'api-key-authorizer': './src/lambdas/authorizer/api-key-authorizer.ts',
-    'jwt-authorizer': './src/lambdas/authorizer/jwt-authorizer.ts',
-    'rules-engine': './src/lambdas/rules-engine/app.ts',
-    'user-management': './src/lambdas/user-management/app.ts',
-    'list-importer': './src/lambdas/list-importer/app.ts',
-    'file-import': './src/lambdas/file-import/app.ts',
-    'tarpon-change-capture-kinesis-consumer':
-      './src/lambdas/tarpon-change-capture-kinesis-consumer/app.ts',
-    'phytoplankton-internal-api-handlers':
-      './src/lambdas/phytoplankton-internal-api-handlers/app.ts',
-  },
-=======
   entry: Object.fromEntries(
     fs
       .readdirSync('./src/lambdas')
@@ -26,7 +11,6 @@
         `./src/lambdas/${lambdaDirName}/app.ts`,
       ])
   ),
->>>>>>> 7efe44b0
   output: {
     filename: '[name]/app.js',
     libraryTarget: 'commonjs2',
