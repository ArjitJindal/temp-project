import {
  BUSINESS_RISK_PARAMETERS,
  TRANSACTION_RISK_PARAMETERS,
  USER_RISK_PARAMETERS,
<<<<<<< HEAD
} from '@flagright/lib/utils/risk';
=======
} from '@flagright/lib/utils/risk-parameters';
import { isNotArsChangeTxId } from '@flagright/lib/utils/risk';
import { keyBy } from 'lodash';
>>>>>>> d8085ff0
import s from './index.module.less';
import { ExtendedDrsScore, RiskLevel } from '@/apis';
import Table from '@/components/library/Table';
import { ColumnHelper } from '@/components/library/Table/columnHelper';
import { NUMBER, RISK_LEVEL, STRING } from '@/components/library/Table/standardDataTypes';
import { H4 } from '@/components/ui/Typography';
import { useAllRiskFactorsMap, useRiskFactorLogic } from '@/hooks/api';
import AsyncResourceRenderer from '@/components/utils/AsyncResourceRenderer';
import InformationLineIcon from '@/components/ui/icons/Remix/system/information-line.react.svg';
import LogicDisplay from '@/components/ui/LogicDisplay';
import Tooltip from '@/components/library/Tooltip';
import COLORS from '@/components/ui/colors';

export type TableItem = {
  name: string;
  value: any;
  riskScore: number;
  weight: number;
  riskLevel: RiskLevel;
  rowKey: string;
  isCustom: boolean;
  riskFactorId?: string;
  versionId?: string;
};

export type CoustomRiskFactorLogicProps = {
  riskFactorId: string;
  versionId: string;
  riskLevel: RiskLevel;
};

function CustomRiskFactorLogic(props: CoustomRiskFactorLogicProps) {
  const riskFactorLogic = useRiskFactorLogic(props.riskFactorId, props.versionId, props.riskLevel);

  return (
    <Tooltip
      placement="top"
      arrowColor={COLORS.white}
      overlay={
        <div className={s.riskFactorLogicModal}>
          <div className={s.title}>Risk factor configuration</div>
          <AsyncResourceRenderer
            resource={riskFactorLogic.data}
            renderFailed={() => <div>Risk factor logic not found</div>}
          >
            {(data) => {
              if (data.isDefaultRiskLevel) {
                return (
                  <span>
                    Default (value does not meet any defined risk factor logic conditions).
                  </span>
                );
              }
              return (
                <LogicDisplay
                  logic={data.riskFactorLogic?.logic ?? {}}
                  entityVariables={data.riskFactorEntityVariables}
                  aggregationVariables={data.riskFactorAggregationVariables}
                  ruleType={'USER'}
                />
              );
            }}
          </AsyncResourceRenderer>
        </div>
      }
    >
      <InformationLineIcon className={s.infoIcon} />
    </Tooltip>
  );
}

function ExpandedRowRenderer(props: ExtendedDrsScore) {
  const label = isNotArsChangeTxId(props.transactionId) ? 'KRS' : 'TRS';
  const columnHelper = new ColumnHelper<TableItem>();
  const columns = columnHelper.list([
    columnHelper.display({
      id: 'name',
      title: 'Risk factor name',
      render: (item, { item: entity }) => {
        return (
          <div className={s.riskFactorName}>
            {item.name}{' '}
            {entity.isCustom && entity.riskFactorId && entity.versionId && entity.riskLevel && (
              <CustomRiskFactorLogic
                riskFactorId={entity.riskFactorId}
                versionId={entity.versionId}
                riskLevel={entity.riskLevel}
              />
            )}
          </div>
        );
      },
      defaultWidth: 200,
    }),
    columnHelper.simple<'value'>({
      title: 'Value',
      key: 'value',
      type: STRING,
      defaultWidth: 400,
    }),
    columnHelper.simple<'riskScore'>({
      title: 'Risk score',
      key: 'riskScore',
      type: NUMBER,
      defaultWidth: 200,
    }),
    columnHelper.simple<'weight'>({
      title: 'Weight',
      key: 'weight',
      type: NUMBER,
      defaultWidth: 200,
    }),
    columnHelper.simple<'riskLevel'>({
      title: 'Risk level',
      key: 'riskLevel',
      type: RISK_LEVEL,
      defaultWidth: 200,
    }),
  ]);
  const factorMapResult = useAllRiskFactorsMap();
  const defaultFactorsDataComponents =
    props.components?.map((val): TableItem => {
      const dataSource =
        val.entityType === 'BUSINESS'
          ? BUSINESS_RISK_PARAMETERS
          : val.entityType === 'CONSUMER_USER'
          ? USER_RISK_PARAMETERS
          : TRANSACTION_RISK_PARAMETERS;
      const name = dataSource.find((dt) => dt.parameter === val.parameter)?.title ?? val.parameter;
      if (
        val.parameter === 'originAmountDetails.transactionAmount' ||
        val.parameter === 'destinationAmountDetails.transactionAmount'
      ) {
        return {
          name,
          value: val.value?.transactionAmount ?? '-',
          riskScore: val.score,
          weight: val.weight,
          riskLevel: val.riskLevel,
          rowKey: val.parameter,
          isCustom: false,
        };
      }
      return {
        name,
        value: val.value,
        riskScore: val.score,
        weight: val.weight,
        riskLevel: val.riskLevel,
        rowKey: val.parameter,
        isCustom: false,
      };
    }) ?? [];

  return (
    <AsyncResourceRenderer resource={factorMapResult.data}>
      {(factorMap) => {
        const defaultFactorsData =
          props.factorScoreDetails
            ?.map((val): TableItem | null => {
              const parameter = factorMap[val.riskFactorId]?.parameter;
              if (!parameter) {
                return null;
              }
              const name = factorMap[val.riskFactorId]?.name ?? '-';
              return {
                name,
                value: factorMap[val.riskFactorId]?.description ?? '-',
                riskScore: val.score,
                weight: val.weight,
                riskLevel: val.riskLevel,
                isCustom: false,
                rowKey: parameter ?? '',
              };
            })
            .filter((item): item is TableItem => item !== null) ?? [];
        const allDefaultFactors = [...defaultFactorsDataComponents, ...defaultFactorsData];
        const finalDefaultFactorsData = allDefaultFactors.reduce((acc, current) => {
          const existingIndex = acc.findIndex((item) => item.rowKey === current.rowKey);
          if (existingIndex === -1) {
            acc.push(current);
          } else {
            acc[existingIndex] = current;
          }
          return acc;
        }, [] as TableItem[]);
        const customRiskFactorsData =
          props.factorScoreDetails
            ?.map((val): TableItem => {
              const isDefault = !!factorMap[val.riskFactorId]?.parameter;
              return {
                name: factorMap[val.riskFactorId]?.name ?? '-',
                value: factorMap[val.riskFactorId]?.description ?? '-',
                riskScore: val.score,
                riskLevel: val.riskLevel,
                weight: val.weight,
                rowKey: val.riskFactorId,
                isCustom: !isDefault,
                riskFactorId: val.riskFactorId,
                versionId: val.versionId ?? 'CURRENT',
              };
            })
            .filter((val) => val.isCustom) ?? [];
        return (
          <div>
            <H4>{`${label} risk factors`}</H4>
            <Table<TableItem>
              hideFilters
              columns={columns}
              toolsOptions={false}
              rowKey="rowKey"
              data={{ items: finalDefaultFactorsData?.concat(customRiskFactorsData) }}
            ></Table>
          </div>
        );
      }}
    </AsyncResourceRenderer>
  );
}

export default ExpandedRowRenderer;<|MERGE_RESOLUTION|>--- conflicted
+++ resolved
@@ -2,13 +2,8 @@
   BUSINESS_RISK_PARAMETERS,
   TRANSACTION_RISK_PARAMETERS,
   USER_RISK_PARAMETERS,
-<<<<<<< HEAD
-} from '@flagright/lib/utils/risk';
-=======
 } from '@flagright/lib/utils/risk-parameters';
 import { isNotArsChangeTxId } from '@flagright/lib/utils/risk';
-import { keyBy } from 'lodash';
->>>>>>> d8085ff0
 import s from './index.module.less';
 import { ExtendedDrsScore, RiskLevel } from '@/apis';
 import Table from '@/components/library/Table';
