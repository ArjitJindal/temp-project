--- conflicted
+++ resolved
@@ -311,9 +311,7 @@
     isSortable: !disableSorting,
     defaultSorting: defaultSorting,
     onExpandedMetaChange: onExpandedMetaChange,
-<<<<<<< HEAD
     clientSideSorting: clientSideSorting,
-=======
     meta: {
       onEdit,
       getRowApi: (row: TanTable.Row<TableRow<Item>>) => {
@@ -435,7 +433,6 @@
         } as any;
       },
     },
->>>>>>> e751c075
   });
 
   const handleResetSelection = useCallback(() => {
