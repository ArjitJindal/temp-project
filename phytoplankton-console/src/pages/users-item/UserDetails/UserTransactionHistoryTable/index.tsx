--- conflicted
+++ resolved
@@ -15,12 +15,8 @@
 } from '@/apis';
 import QueryResultsTable from '@/components/shared/QueryResultsTable';
 import { DEFAULT_PARAMS_STATE } from '@/components/library/Table/consts';
-<<<<<<< HEAD
 import { CASES_LIST } from '@/utils/queries/keys';
 import { useFeatureEnabled, useSettings } from '@/components/AppWrapper/Providers/SettingsProvider';
-=======
-import { useFeatureEnabled } from '@/components/AppWrapper/Providers/SettingsProvider';
->>>>>>> b4107884
 import { ColumnHelper } from '@/components/library/Table/columnHelper';
 import {
   COUNTRY,
@@ -78,11 +74,8 @@
 
 export function Content(props: { userId: string }) {
   const { userId } = props;
-<<<<<<< HEAD
   const api = useApi();
   const settings = useSettings();
-=======
->>>>>>> b4107884
   const isRiskScoringEnabled = useFeatureEnabled('RISK_SCORING');
   const riskClassificationValues = useRiskClassificationScores();
 
