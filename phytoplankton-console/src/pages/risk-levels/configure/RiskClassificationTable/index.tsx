import { RiskClassificationScore, RiskLevel } from '@/apis';
import { RISK_LEVEL_LABELS, RISK_LEVELS } from '@/utils/risk-levels';
import Table from '@/components/library/Table';
<<<<<<< HEAD
import {
  columns,
  ExternalState,
} from '@/pages/risk-levels/configure/RiskClassificationTable/consts';
import { useSettings } from '@/components/AppWrapper/Providers/SettingsProvider';
=======
import { makeColumns } from '@/pages/risk-levels/configure/RiskClassificationTable/consts';
>>>>>>> b456ee57

export type State = number[];

export interface TableItem {
  key: RiskLevel;
  index: number;
  title: string;
  isActive: boolean;
}

interface Props {
  state: State | null;
  setState?: React.Dispatch<React.SetStateAction<State | null>>;
  isDisabled?: boolean;
}

export type ApiState = Array<RiskClassificationScore>;

export function prepareApiState(state: State | undefined | null): ApiState {
  return RISK_LEVELS.map((riskLevel, index) => ({
    riskLevel,
    lowerBoundRiskScore: state?.[index - 1] ?? 0,
    upperBoundRiskScore: state?.[index] ?? 100,
  }));
}

export function parseApiState(values: ApiState): State {
  const N = RISK_LEVELS.length;
  const entryMap = new Map<RiskLevel, RiskClassificationScore>();
  (values || []).forEach((v) => {
    entryMap.set(v.riskLevel, v);
  });

  const result: number[] = new Array(N).fill(0);
  for (let i = 0; i < N; i++) {
    const level = RISK_LEVELS[i];
    const entry = entryMap.get(level);
    if (entry && typeof entry.upperBoundRiskScore === 'number') {
      result[i] = entry.upperBoundRiskScore;
    } else {
      result[i] = i === 0 ? 0 : result[i - 1];
    }
  }

  for (let i = 1; i < N; i++) {
    if (result[i] < result[i - 1]) {
      result[i] = result[i - 1];
    }
  }

  result[0] = Math.max(0, result[0]);
  result[N - 1] = 100;

  return result as State;
}

const RiskClassificationTable = (props: Props) => {
  const { state, setState, isDisabled = false } = props;
  const settings = useSettings();

  const LEVEL_ENTRIES = RISK_LEVELS.map((key, i) => ({
    key,
    index: i,
    title: RISK_LEVEL_LABELS[key],
    isActive: settings.riskLevelAlias?.find(({ level }) => level === key)?.isActive ?? true,
  })) as TableItem[];

<<<<<<< HEAD
  const externalState: ExternalState = {
    state,
    setState,
    isDisabled,
    LEVEL_ENTRIES,
  };

=======
  const columns = makeColumns({ state, setState, isDisabled });
>>>>>>> b456ee57
  return (
    <Table<TableItem>
      rowKey="key"
      sizingMode="FULL_WIDTH"
      columns={columns}
      pagination={false}
      data={{ items: LEVEL_ENTRIES }}
      toolsOptions={false}
      showResultsInfo={false}
    />
  );
};

export default RiskClassificationTable;<|MERGE_RESOLUTION|>--- conflicted
+++ resolved
@@ -1,15 +1,8 @@
 import { RiskClassificationScore, RiskLevel } from '@/apis';
 import { RISK_LEVEL_LABELS, RISK_LEVELS } from '@/utils/risk-levels';
 import Table from '@/components/library/Table';
-<<<<<<< HEAD
-import {
-  columns,
-  ExternalState,
-} from '@/pages/risk-levels/configure/RiskClassificationTable/consts';
+import { makeColumns } from '@/pages/risk-levels/configure/RiskClassificationTable/consts';
 import { useSettings } from '@/components/AppWrapper/Providers/SettingsProvider';
-=======
-import { makeColumns } from '@/pages/risk-levels/configure/RiskClassificationTable/consts';
->>>>>>> b456ee57
 
 export type State = number[];
 
@@ -77,17 +70,8 @@
     isActive: settings.riskLevelAlias?.find(({ level }) => level === key)?.isActive ?? true,
   })) as TableItem[];
 
-<<<<<<< HEAD
-  const externalState: ExternalState = {
-    state,
-    setState,
-    isDisabled,
-    LEVEL_ENTRIES,
-  };
 
-=======
-  const columns = makeColumns({ state, setState, isDisabled });
->>>>>>> b456ee57
+  const columns = makeColumns({ state, setState, isDisabled ,LEVEL_ENTRIES });
   return (
     <Table<TableItem>
       rowKey="key"
