--- conflicted
+++ resolved
@@ -1,5 +1,6 @@
 import React, { useEffect, useMemo, useState } from 'react';
 import { useDebounce } from 'ahooks';
+import { humanizeAuto } from '@flagright/lib/utils/humanize';
 import { Value } from '../types';
 import s from './style.module.less';
 import { getOr, isLoading, isSuccess } from '@/utils/asyncResource';
@@ -44,17 +45,19 @@
 
   const keyOptions = useMemo(() => {
     const data = getOr<string[]>(keysRes.data, []);
-    return data.map((v) => ({ label: v, value: v }));
+    return data.map((v) => ({ label: humanizeAuto(v), value: v }));
   }, [keysRes.data]);
 
   const valueOptions = useMemo(() => {
     const data = getOr<string[]>(valuesRes.data, []);
-    return data.map((v) => ({ label: v, value: v }));
-  }, [valuesRes.data]);
+    const merged = Array.from(
+      new Set([...(data ?? []), ...((defaults as string[] | undefined) ?? [])]),
+    );
+    return merged.map((v) => ({ label: humanizeAuto(v), value: v }));
+  }, [valuesRes.data, defaults]);
 
   return (
     <div className={s.root}>
-<<<<<<< HEAD
       {uniqueType === 'TAGS_VALUE' && (
         <div className={s.contentItem}>
           <div className={s.label}>Tag key</div>
@@ -70,7 +73,7 @@
       <div className={s.contentItem}>
         <div className={s.label}>Value</div>
         <Select<string>
-          mode="MULTIPLE"
+          mode="MULTIPLE_DYNAMIC"
           placeholder="Search value"
           options={valueOptions}
           value={selectedValues}
@@ -81,30 +84,6 @@
       </div>
       <div className={s.actions}>
         <button className={s.cancel} onClick={onCancel}>
-=======
-      <Select
-        allowClear={true}
-        isLoading={isLoading(result.data)}
-        options={uniq(getOr(result.data, []).concat(defaults))
-          .filter((key) => key?.length > 0)
-          .map((key) => ({ label: humanizeAuto(key), value: key }))}
-        mode="MULTIPLE_DYNAMIC"
-        value={value}
-        onChange={(value) => {
-          setValue(value);
-        }}
-      />
-      <div className={s.footer}>
-        <Button
-          type="PRIMARY"
-          onClick={() => {
-            onConfirm({ uniques: value });
-          }}
-        >
-          Confirm
-        </Button>
-        <Button onClick={onCancel} type={'SECONDARY'}>
->>>>>>> d8085ff0
           Cancel
         </button>
         <button
